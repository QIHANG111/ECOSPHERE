--- conflicted
+++ resolved
@@ -1376,10 +1376,7 @@
     margin-top: 20px;
 }
 
-<<<<<<< HEAD
-=======
 /*CustomizedPage Settings*/
->>>>>>> 4b3b5dd3
 .addFunctionButton {
     padding: 10px;
     background-color: #007bff;
@@ -1390,21 +1387,6 @@
 }
 
 .standbyModalCP {
-<<<<<<< HEAD
-    display: none;
-    position: fixed;
-    top: 20%;
-    left: 42%;
-    width: 30%;
-    height: auto;
-    border-radius: 15px;
-    background: rgba(250, 198, 158, 1.0);
-
-}
-.standbyModalCP-content {
-    background: #f6c97a;
-    padding: 30px;
-=======
     position: absolute;
     top: 18%;
     left: 36%;
@@ -1420,7 +1402,6 @@
 .standbyModalCP-content {
     background: #f6c97a;
     padding: 5%;
->>>>>>> 4b3b5dd3
     width: 100%;
 
     border-radius: 40px;
@@ -1433,32 +1414,6 @@
     justify-content: space-between;
     box-sizing: border-box;
 
-<<<<<<< HEAD
-}
-.h3Button{
-    margin-left: 10px;
-    padding-left: 10px;
-}
-
-.closeButton {
-    position: absolute;
-    margin-left: 90%;
-    background: rgba(255,255,255,0.5);
-    border: none;
-    cursor: pointer;
-    width: 30px;
-    height: 30px;
-    display: flex;
-    align-items: center;
-    justify-content: center;
-}
-
-.closeButton-img{
-    width: 100%;
-    height: 100%;
-}
-
-=======
     flex-direction: column; /* Stack elements */
 
 }
@@ -1489,7 +1444,6 @@
 }
 
 
->>>>>>> 4b3b5dd3
 .addButton, .removeButton {
     margin-left: 180px;
     background: none;
@@ -1500,11 +1454,7 @@
 .standbyItem {
     display: flex;
     align-items: center;
-<<<<<<< HEAD
-    padding: 10px;
-=======
     padding: 3%;
->>>>>>> 4b3b5dd3
     border-bottom: 1px solid #eee;
 }
 
@@ -1512,14 +1462,11 @@
     margin-left: 10px; /* Adjust as needed */
 }
 
-<<<<<<< HEAD
-=======
 #standbyList {
     max-height: 300px; /* Adjust as needed */
     overflow-y: auto; /* Enable scrolling */
 }
 
->>>>>>> 4b3b5dd3
 .function-header {
     display: flex;
     align-items: center;
@@ -1528,24 +1475,6 @@
 
 .removeFunctionButton {
     position: absolute;
-<<<<<<< HEAD
-    width: 50px;
-    margin-left: 80%;
-    background: red;
-    font-size: 11px;
-    color: white;
-    font-family: 'Poppins', sans-serif;
-    font-weight: bold;
-
-    display: flex;
-    align-items: center;
-    justify-content: center;
-    text-align: center;
-    height: 30px; /* Adjust based on button size */
-    min-width: 60px; /* Adjust based on content */
-}
-
-=======
     width: 15%;
     height: 15%; /* Adjust based on button size */
     margin-left: 80%;
@@ -1562,7 +1491,6 @@
 }
 
 
->>>>>>> 4b3b5dd3
 .StandbyAddButton {
     margin-left: 80%;
     position: absolute;
@@ -1596,7 +1524,6 @@
 .dashboardDesign {
     display: flex;
     flex-wrap: wrap;
-<<<<<<< HEAD
 }
 
 .circle-container {
@@ -1955,6 +1882,4 @@
 .back2 {
     color: var(--c-text-primary);
     cursor: pointer;
-=======
->>>>>>> 4b3b5dd3
 }