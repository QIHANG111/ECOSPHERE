<!DOCTYPE html>
<html lang="en">
<head>
    <meta charset="UTF-8">
    <title>devicePage</title>
    <link rel="stylesheet" href="../css/style.css">
    <style>

        .container {
            display: flex;
            height: 100vh;
            width: 100%;
        }

        .content {
            display: flex;
            flex-direction: column;
            flex-grow: 1;
            gap: 2vh;
            padding: 2vw;
            justify-content: center;
            align-items: center;
            height: 92vh;

        }

        .content > div {
            background-color: rgba(255, 255, 255, 0.5);
            display: flex;
            justify-content: center;
            align-items: center;
            text-align: center;
            width: auto;
            height: auto;
            box-shadow: 0.5vw 0.5vw 1.5vw rgba(0, 0, 0, 0.2);
            transition: all 0.3s ease;
        }

        /* Style for the first child inside .content */
        .content > div:nth-child(1) {
            height: 8vh;
            width: 70vw;
            border-radius: 2vw;
            flex-shrink: 0;
            display: flex;
            justify-content: space-around;
            align-items: center;
            gap: 1vw;
            padding: 1vh 0;
            background-color: rgba(255, 255, 255, 0.2);
            transition: all 0.3s ease-in-out;
        }

        /* Hover effect: Expand the entire container */
        .content > div:nth-child(1):hover {
            transform: scale(1.05);
            background-color: rgba(255, 255, 255, 0.4);
            box-shadow: 0 0.5vw 1.5vw rgba(255, 255, 255, 0.3);
        }

        /* Navigation boxes */
        .nav-box {
            width: 9.5vw; /* Fixed width */
            height: 6vh; /* Fixed height */
            display: flex;
            justify-content: center;
            align-items: center;
            background-color: rgba(255, 255, 255, 0.4);
            border-radius: 2vw;
            box-shadow: 0 0.2vw 0.5vw rgba(0, 0, 0, 0.1);
            transition: all 0.3s ease-in-out;
            cursor: pointer;
        }

        /* Styling the links inside boxes */
        .nav-box a {
            text-decoration: none;
            color: #808080; /* Dark text */
            font-size: 1.4vw; /* Responsive font size */
            font-weight: bold;
            text-align: center;
            transition: color 0.3s ease-in-out;
            text-shadow: 0.05vw 0.05vw ;
        }

        /* Hover effect for nav-box */
        .nav-box:hover {
            transform: scale(1.1);
            background-color: rgba(255, 255, 255, 0.6);
            box-shadow: 0 0.5vw 1vw rgba(255, 255, 255, 0.3);
        }

        /* Hover effect for text */
        .nav-box:hover a {
            color: #000; /* Darker text on hover */
        }

        /* Start from the second box -- furniture */
        .content > div:nth-child(2) {
            height: 30vh;
            width: 60vw;
            border-radius: 2vw;
            flex-grow: 1;
            display: flex;
            flex-direction: row;
            flex-wrap: wrap;
            justify-content: space-between;
            align-items: stretch;
            padding: 1vw;
            box-sizing: border-box;
            background-color: rgba(255, 255, 255, 0.3);
            transition: all 0.3s ease;
            box-shadow: 0 0.5vw 1vw rgba(0, 0, 0, 0.1);
            border: 0.1vw solid rgba(255, 255, 255, 0.2);
            overflow-y: auto;
            overflow-x: hidden;
        }

        .content > div:nth-child(2):hover {
            background-color: rgba(255, 255, 255, 0.5);
            box-shadow: 0 0.5vw 1.5vw rgba(0, 0, 0, 0.2);
            transform: scale(1.05);
        }
        .content > div:nth-child(2)::-webkit-scrollbar {
            width: 0.5vw;
        }

        .content > div:nth-child(2)::-webkit-scrollbar-thumb {
            background-color: rgba(0, 0, 0, 0.3);
            border-radius: 1vw;
        }

        .content > div:nth-child(2)::-webkit-scrollbar-track {
            background-color: rgba(0, 0, 0, 0.1);
        }

        .content > div:nth-child(2):after {
            content: '';
            display: block;
            height: 150%;
        }

        .Your-home {
            width: 100%;
            height: auto;
            margin-top: 1vh;
            margin-left: 1.5vw;
            background-color: transparent;
            border: none;
            outline: none;
            text-align: left;
            box-sizing: border-box;
        }

        /* The style of clickable words */
        .clickable-text {
            cursor: pointer;
            color: blue;
            text-decoration: underline;
            margin-right: 10px;
        }

        /* The style of modal */
        .modal {
            display: none;
            position: fixed;
            z-index: 1;
            left: 0;
            top: 0;
            width: 100%;
            height: 100%;
            overflow: auto;
            background-color: rgba(0, 0, 0, 0.5);
        }

        .modal-content {
            background-color: #fefefe;
            margin: 15% auto;
            padding: 20px;
            border: 1px solid #888;
            width: 80%;
            max-width: 500px;
            border-radius: 10px;
            box-shadow: 0 5px 15px rgba(0, 0, 0, 0.3);
        }

        /* Green background style */
        .green-section {
            background-color: #008000;
            color: white;
            padding: 10px;
            margin-bottom: 20px;
        }

        .close {
            color: #aaa;
            float: right;
            font-size: 28px;
            font-weight: bold;
            cursor: pointer;
        }

        .close:hover {
            color: #000;
        }

        /* Furniture container (inside .content > div:nth-child(2)) */
        .furniture {
            display: flex;
            flex-wrap: wrap;
            justify-content: space-between;
            align-items: stretch;
            gap: 1vw;
            width: 100%;
            height: 100%;
            padding: 1vw;
            box-sizing: border-box;
        }

        /* Furniture items */
        .furniture > div {
            width: 48%;
            height: 45%;
            background-color: rgba(255, 255, 255, 0.5);
            border: 1px solid #ccc;
            border-radius: 2vw;
            display: flex;
            justify-content: center;
            align-items: center;
            font-size: 1vw;
            font-weight: bold;
            box-shadow: 0.5vw 0.5vw 1.5vw rgba(0, 0, 0, 0.2);
            transition: transform 0.3s ease, background-color 0.3s ease;
        }

        /* Hover effect */
        .furniture > div:hover {
            transform: scale(1.05);
            background-color: rgba(255, 255, 255, 0.7);
        }

        /* Start from the third box -- add */
        .content > div:nth-child(3) {
            height: 7vh;
            width: 20vw;
            border-radius: 2vw;
            flex-shrink: 0;
            background-color: rgba(255, 255, 255, 0.3);
            transition: all 0.3s ease;
            box-shadow: 0 0.5vw 1vw rgba(0, 0, 0, 0.1);
            border: 0.1vw solid rgba(255, 255, 255, 0.2);
        }

        .content > div:nth-child(3):hover {
            background-color: rgba(255, 255, 255, 0.5);
            box-shadow: 0 0.5vw 1.5vw rgba(0, 0, 0, 0.2);
            transform: scale(1.05);
        }

<<<<<<< HEAD
=======
        .selection-Bar {
            display: flex;
            justify-content: center;
            margin-bottom: 2vh;
            background-color: rgba(255, 255, 255, 0.3);
            padding: 1vw;
            border-radius: 1vw;
            border: 0.1vw solid rgba(255, 255, 255, 0.2);
            transition: all 0.3s ease;
            box-shadow: 0 0.5vw 1vw rgba(0, 0, 0, 0.1);
        }

        .selection-Bar:hover {
            height: 1vh;
        }

>>>>>>> 824d09d3
        .nav-button {
            font-size: 1.5vw;
            padding: 0.5vw;
            color: rgba(169, 169, 169, 0.8);
            text-shadow: 0.1vw 0.1vw 0 rgba(0, 0, 0, 0.4);
            text-decoration: none;
            transition: color 0.3s ease, background-color 0.3s ease;
        }

        .nav-button:hover {
            color: rgba(255, 255, 255, 0.9);
        }

        .nav-button:active {
            color: rgba(255, 255, 255, 1);
            background-color: rgba(255, 255, 255, 0.2);
        }

        .add-button {
            display: flex;
            flex-direction: row;
            justify-content: space-between;
            align-items: center;
            background-color: transparent;
            border-radius: 0;
            padding: 0;
            cursor: pointer;
        }

        .add-button img {
            width: 3vw;
            height: 3vw;
            object-fit: contain;
            margin-right: 2vw;
        }

        .button-text {
            font-size: 1.5vw;
            font-weight: bold;
            color: #333;
            text-align: left;
        }

    </style>
</head>

<body>
<div class="sidebar">
    <div class="menu-item" data-target="/pages/usersPage.html">
        <div class="ui-menu-icon">
            <img src="/icons/users.svg" alt="Vector Icon" width="70" height="70">
        </div>
        <div class="menu-text">Users</div>
    </div>
    <div class="menu-item" data-target="/pages/homepage.html">
        <div class="ui-menu-icon">
            <img src="/icons/home.svg" alt="Vector Icon" width="50" height="50">
        </div>
        <div class="menu-text">Homepage</div>
    </div>
    <div class="menu-item" data-target="/pages/devicesPage.html">
        <div class="ui-menu-icon">
            <img src="/icons/devices.svg" alt="Vector Icon" width="50" height="50">
        </div>
        <div class="menu-text">Devices</div>
    </div>
    <div class="menu-item" data-target="/pages/settingPage.html">
        <div class="ui-menu-icon">
            <img src="/icons/settings.svg" alt="Vector Icon" width="50" height="50">
        </div>
        <div class="menu-text">Settings</div>
    </div>
</div>
<div class="container">
    <div class="content">
<<<<<<< HEAD
        <div class="selection-bar">
            <div class="nav-box">
                <a href="../pages/devicesPage.html" class="nav-button">All Devices</a>
            </div>
            <div class="nav-box">
                <a href="../pages/Bedroom.html" class="nav-button">Bedroom</a>
            </div>
            <div class="nav-box">
                <a href="../pages/Living-Room.html" class="nav-button">Living Room</a>
            </div>
            <div class="nav-box">
                <a href="../pages/GymPage.html" class="nav-button">Gym</a>
            </div>
            <div class="nav-box">
                <a href="../pages/Bathroom.html" class="nav-button">Bathroom</a>
            </div>
            <div class="nav-box">
                <a href="../pages/Kitchen.html" class="nav-button">Kitchen</a>
            </div>
=======
        <div class="selection-Bar">
            <div class="menu-item" data-target="/pages/devicesPage.html">
            <a href="../pages/devicesPage.html" class="nav-button">All Devices</a></div>
            <div class="menu-item" style="height: 10vh" data-target="/pages/Bedroom.html">
                <a href="../pages/Bedroom.html" class="nav-button">Bedroom</a></div>
            <div class="menu-item" style="height: 10vh" data-target="/pages/Living-Room.html">
                <a href="../pages/Living-Room.html" class="nav-button">LivingRoom</a></div>
            <div class="menu-item" style="height: 10vh" data-target="/pages/GymPage.html">
                <a href="../pages/GymPage.html" class="nav-button">Gym</a></div>
            <div class="menu-item" style="height: 10vh" data-target="/pages/Bathroom.html">
                <a href="../pages/Bathroom.html" class="nav-button">Bathroom</a></div>
            <div class="menu-item" style="height: 10vh" data-target="/pages/Kitchen.html">
                <a href="../pages/Kitchen.html" class="nav-button">Kitchen</a></div>
>>>>>>> 824d09d3
        </div>

        <div class="main-box">

            <div class="Your-home">
                <span class="clickable-text" onclick="showModal('Your Home')"><b> Your Home > </b></span>
            </div>

            <div id="myModal" class="modal">
                <div class="modal-content">
                    <span class="close" onclick="closeModal()">&times;</span>
                    <div class="green-section">
                        <p id="dynamic-text"></p>
                    </div>
                    <div class="family-management">Family Management</div>
                </div>

            </div>

            <div class="furniture">
                <div class="light">
                    <div class="light-picture"></div>
                    <div class="turn-on"></div>
                    <div class="rest">
                        <div class="setting"></div>
                    </div>

                </div>
                <div class="door-lock"></div>
                <div class="air-conditioner"></div>
                <div class="socket"></div>
                <div></div>
                <div></div>
                <div></div>
                <div></div>
                <div></div>
                <div></div>
                <div></div>
                <div></div>
                <div></div>
                <div></div>
                <div></div>
                <div></div>
                <div></div>
                <div></div>
                <div></div>
                <div></div>

            </div>
        </div>
        <div class="add">
                <span class="add-button" id="addButton">
                    <img src="../icons/add-button.svg" alt="add-button">
                    <span class="button-text">Add</span>
                </span>
        </div>

    </div>


</div>
<script src="../js/devicesPage.js"></script>
<script>
    // Add Button
    const addButton = document.getElementById('addButton');

    addButton.addEventListener('click', function () {
        window.location.href = '../terms-pages/addelectric.html';
    });

    // Appear Modal and update the green background words
    function showModal(text) {
        // Update the green background words
        document.getElementById("dynamic-text").textContent = text;

        // Appear modal
        var modal = document.getElementById("myModal");
        modal.style.display = "block";
    }

    // Close modal
    function closeModal() {
        var modal = document.getElementById("myModal");
        modal.style.display = "none";
    }

    // Click modal outside to close
    window.onclick = function(event) {
        var modal = document.getElementById("myModal");
        if (event.target == modal) {
            modal.style.display = "none";
        }
    }

    </script>
<script src="/js/theme.js"></script>
</body>
</html><|MERGE_RESOLUTION|>--- conflicted
+++ resolved
@@ -5,6 +5,19 @@
     <title>devicePage</title>
     <link rel="stylesheet" href="../css/style.css">
     <style>
+        * {
+            margin: 0;
+            padding: 0;
+            box-sizing: border-box;
+        }
+
+        body {
+            margin: 0;
+            background-image: url("../images/background.jpg");
+            align-items: flex-start;
+            justify-content: flex-start;
+            display: flex;
+        }
 
         .container {
             display: flex;
@@ -20,8 +33,8 @@
             padding: 2vw;
             justify-content: center;
             align-items: center;
-            height: 92vh;
-
+            min-height: 100%;
+            background-color: rgba(0, 255, 0, 0.1);
         }
 
         .content > div {
@@ -36,75 +49,21 @@
             transition: all 0.3s ease;
         }
 
-        /* Style for the first child inside .content */
         .content > div:nth-child(1) {
             height: 8vh;
             width: 70vw;
             border-radius: 2vw;
             flex-shrink: 0;
-            display: flex;
-            justify-content: space-around;
-            align-items: center;
-            gap: 1vw;
-            padding: 1vh 0;
-            background-color: rgba(255, 255, 255, 0.2);
-            transition: all 0.3s ease-in-out;
-        }
-
-        /* Hover effect: Expand the entire container */
-        .content > div:nth-child(1):hover {
-            transform: scale(1.05);
-            background-color: rgba(255, 255, 255, 0.4);
-            box-shadow: 0 0.5vw 1.5vw rgba(255, 255, 255, 0.3);
-        }
-
-        /* Navigation boxes */
-        .nav-box {
-            width: 9.5vw; /* Fixed width */
-            height: 6vh; /* Fixed height */
-            display: flex;
-            justify-content: center;
-            align-items: center;
-            background-color: rgba(255, 255, 255, 0.4);
-            border-radius: 2vw;
-            box-shadow: 0 0.2vw 0.5vw rgba(0, 0, 0, 0.1);
-            transition: all 0.3s ease-in-out;
-            cursor: pointer;
-        }
-
-        /* Styling the links inside boxes */
-        .nav-box a {
-            text-decoration: none;
-            color: #808080; /* Dark text */
-            font-size: 1.4vw; /* Responsive font size */
-            font-weight: bold;
-            text-align: center;
-            transition: color 0.3s ease-in-out;
-            text-shadow: 0.05vw 0.05vw ;
-        }
-
-        /* Hover effect for nav-box */
-        .nav-box:hover {
-            transform: scale(1.1);
-            background-color: rgba(255, 255, 255, 0.6);
-            box-shadow: 0 0.5vw 1vw rgba(255, 255, 255, 0.3);
-        }
-
-        /* Hover effect for text */
-        .nav-box:hover a {
-            color: #000; /* Darker text on hover */
-        }
-
-        /* Start from the second box -- furniture */
+        }
+
         .content > div:nth-child(2) {
             height: 30vh;
             width: 60vw;
             border-radius: 2vw;
             flex-grow: 1;
             display: flex;
-            flex-direction: row;
-            flex-wrap: wrap;
-            justify-content: space-between;
+            flex-direction: column;
+            justify-content: flex-start;
             align-items: stretch;
             padding: 1vw;
             box-sizing: border-box;
@@ -152,75 +111,11 @@
             box-sizing: border-box;
         }
 
-        /* The style of clickable words */
-        .clickable-text {
-            cursor: pointer;
-            color: blue;
-            text-decoration: underline;
-            margin-right: 10px;
-        }
-
-        /* The style of modal */
-        .modal {
-            display: none;
-            position: fixed;
-            z-index: 1;
-            left: 0;
-            top: 0;
-            width: 100%;
-            height: 100%;
-            overflow: auto;
-            background-color: rgba(0, 0, 0, 0.5);
-        }
-
-        .modal-content {
-            background-color: #fefefe;
-            margin: 15% auto;
-            padding: 20px;
-            border: 1px solid #888;
-            width: 80%;
-            max-width: 500px;
-            border-radius: 10px;
-            box-shadow: 0 5px 15px rgba(0, 0, 0, 0.3);
-        }
-
-        /* Green background style */
-        .green-section {
-            background-color: #008000;
-            color: white;
-            padding: 10px;
-            margin-bottom: 20px;
-        }
-
-        .close {
-            color: #aaa;
-            float: right;
-            font-size: 28px;
-            font-weight: bold;
-            cursor: pointer;
-        }
-
-        .close:hover {
-            color: #000;
-        }
-
-        /* Furniture container (inside .content > div:nth-child(2)) */
-        .furniture {
-            display: flex;
-            flex-wrap: wrap;
-            justify-content: space-between;
-            align-items: stretch;
-            gap: 1vw;
-            width: 100%;
-            height: 100%;
-            padding: 1vw;
-            box-sizing: border-box;
-        }
-
-        /* Furniture items */
+        .furniture { /*这里修改每个家具盒子的大小*/
+
+        }
+
         .furniture > div {
-            width: 48%;
-            height: 45%;
             background-color: rgba(255, 255, 255, 0.5);
             border: 1px solid #ccc;
             border-radius: 2vw;
@@ -229,17 +124,11 @@
             align-items: center;
             font-size: 1vw;
             font-weight: bold;
+            height: 100%;
             box-shadow: 0.5vw 0.5vw 1.5vw rgba(0, 0, 0, 0.2);
-            transition: transform 0.3s ease, background-color 0.3s ease;
-        }
-
-        /* Hover effect */
-        .furniture > div:hover {
-            transform: scale(1.05);
-            background-color: rgba(255, 255, 255, 0.7);
-        }
-
-        /* Start from the third box -- add */
+        }
+
+
         .content > div:nth-child(3) {
             height: 7vh;
             width: 20vw;
@@ -257,10 +146,9 @@
             transform: scale(1.05);
         }
 
-<<<<<<< HEAD
-=======
         .selection-Bar {
             display: flex;
+            gap: 3vw;
             justify-content: center;
             margin-bottom: 2vh;
             background-color: rgba(255, 255, 255, 0.3);
@@ -272,10 +160,11 @@
         }
 
         .selection-Bar:hover {
-            height: 1vh;
-        }
-
->>>>>>> 824d09d3
+            gap: 4vw;
+            background-color: rgba(255, 255, 255, 0.5);
+            box-shadow: 0 0.5vw 1.5vw rgba(0, 0, 0, 0.2);
+        }
+
         .nav-button {
             font-size: 1.5vw;
             padding: 0.5vw;
@@ -323,88 +212,51 @@
 </head>
 
 <body>
-<div class="sidebar">
-    <div class="menu-item" data-target="/pages/usersPage.html">
-        <div class="ui-menu-icon">
-            <img src="/icons/users.svg" alt="Vector Icon" width="70" height="70">
-        </div>
-        <div class="menu-text">Users</div>
+<div class="container">
+
+    <div class="sidebar">
+        <div class="menu-item" data-target="/pages/usersPage.html">
+            <div class = ui-menu-icon>
+                <img src="/icons/users.svg" alt="Vector Icon" width="70" height="70">
+            </div>
+            <div class="menu-text">Users</div>
+        </div>
+        <div class="menu-item" data-target="/pages/homepage.html">
+            <div class = ui-menu-icon>
+                <img src="/icons/home.svg" alt="Vector Icon" width="50" height="50">
+            </div>
+            <div class="menu-text">Homepage</div>
+        </div>
+        <div class="menu-item" data-target="/pages/devicesPage.html">
+            <div class="ui-menu-icon">
+                <img src="/icons/devices.svg" alt="Vector Icon" width="50" height="50">
+            </div>
+            <div class="menu-text">Devices</div>
+        </div>
+        <div class="menu-item" data-target="settings.html">
+            <div class="ui-menu-icon">
+                <img src="/icons/settings.svg" alt="Vector Icon" width="50" height="50">
+            </div>
+            <div class="menu-text">Settings</div>
+        </div>
     </div>
-    <div class="menu-item" data-target="/pages/homepage.html">
-        <div class="ui-menu-icon">
-            <img src="/icons/home.svg" alt="Vector Icon" width="50" height="50">
-        </div>
-        <div class="menu-text">Homepage</div>
-    </div>
-    <div class="menu-item" data-target="/pages/devicesPage.html">
-        <div class="ui-menu-icon">
-            <img src="/icons/devices.svg" alt="Vector Icon" width="50" height="50">
-        </div>
-        <div class="menu-text">Devices</div>
-    </div>
-    <div class="menu-item" data-target="/pages/settingPage.html">
-        <div class="ui-menu-icon">
-            <img src="/icons/settings.svg" alt="Vector Icon" width="50" height="50">
-        </div>
-        <div class="menu-text">Settings</div>
-    </div>
-</div>
-<div class="container">
+
+
     <div class="content">
-<<<<<<< HEAD
-        <div class="selection-bar">
-            <div class="nav-box">
-                <a href="../pages/devicesPage.html" class="nav-button">All Devices</a>
-            </div>
-            <div class="nav-box">
-                <a href="../pages/Bedroom.html" class="nav-button">Bedroom</a>
-            </div>
-            <div class="nav-box">
-                <a href="../pages/Living-Room.html" class="nav-button">Living Room</a>
-            </div>
-            <div class="nav-box">
-                <a href="../pages/GymPage.html" class="nav-button">Gym</a>
-            </div>
-            <div class="nav-box">
-                <a href="../pages/Bathroom.html" class="nav-button">Bathroom</a>
-            </div>
-            <div class="nav-box">
-                <a href="../pages/Kitchen.html" class="nav-button">Kitchen</a>
-            </div>
-=======
         <div class="selection-Bar">
-            <div class="menu-item" data-target="/pages/devicesPage.html">
-            <a href="../pages/devicesPage.html" class="nav-button">All Devices</a></div>
-            <div class="menu-item" style="height: 10vh" data-target="/pages/Bedroom.html">
-                <a href="../pages/Bedroom.html" class="nav-button">Bedroom</a></div>
-            <div class="menu-item" style="height: 10vh" data-target="/pages/Living-Room.html">
-                <a href="../pages/Living-Room.html" class="nav-button">LivingRoom</a></div>
-            <div class="menu-item" style="height: 10vh" data-target="/pages/GymPage.html">
-                <a href="../pages/GymPage.html" class="nav-button">Gym</a></div>
-            <div class="menu-item" style="height: 10vh" data-target="/pages/Bathroom.html">
-                <a href="../pages/Bathroom.html" class="nav-button">Bathroom</a></div>
-            <div class="menu-item" style="height: 10vh" data-target="/pages/Kitchen.html">
-                <a href="../pages/Kitchen.html" class="nav-button">Kitchen</a></div>
->>>>>>> 824d09d3
+            <a href="../pages/devicesPage.html" class="nav-button">All Devices</a>
+            <a href="../pages/Bedroom.html" class="nav-button">Bedroom</a>
+            <a href="../pages/Living-Room.html" class="nav-button">LivingRoom</a>
+            <a href="../pages/GymPage.html" class="nav-button">Gym</a>
+            <a href="../pages/Bathroom.html" class="nav-button">Bathroom</a>
+            <a href="../pages/Kitchen.html" class="nav-button">Kitchen</a>
         </div>
 
         <div class="main-box">
-
             <div class="Your-home">
-                <span class="clickable-text" onclick="showModal('Your Home')"><b> Your Home > </b></span>
-            </div>
-
-            <div id="myModal" class="modal">
-                <div class="modal-content">
-                    <span class="close" onclick="closeModal()">&times;</span>
-                    <div class="green-section">
-                        <p id="dynamic-text"></p>
-                    </div>
-                    <div class="family-management">Family Management</div>
-                </div>
-
-            </div>
-
+                <span class="line1">Your Home ></span> <br/>
+                <span class="line2">Morning! Sunshine Today, There are five devices running.</span>
+            </div>
             <div class="furniture">
                 <div class="light">
                     <div class="light-picture"></div>
@@ -449,38 +301,11 @@
 </div>
 <script src="../js/devicesPage.js"></script>
 <script>
-    // Add Button
     const addButton = document.getElementById('addButton');
 
     addButton.addEventListener('click', function () {
         window.location.href = '../terms-pages/addelectric.html';
     });
-
-    // Appear Modal and update the green background words
-    function showModal(text) {
-        // Update the green background words
-        document.getElementById("dynamic-text").textContent = text;
-
-        // Appear modal
-        var modal = document.getElementById("myModal");
-        modal.style.display = "block";
-    }
-
-    // Close modal
-    function closeModal() {
-        var modal = document.getElementById("myModal");
-        modal.style.display = "none";
-    }
-
-    // Click modal outside to close
-    window.onclick = function(event) {
-        var modal = document.getElementById("myModal");
-        if (event.target == modal) {
-            modal.style.display = "none";
-        }
-    }
-
     </script>
-<script src="/js/theme.js"></script>
 </body>
 </html>