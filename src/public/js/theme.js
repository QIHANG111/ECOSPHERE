--- conflicted
+++ resolved
@@ -47,24 +47,10 @@
     } else {
         button.style.color = "black";
     }
+
 });
 
 
 
-<<<<<<< HEAD
-=======
-const ShinyText = ({ text, disabled = false, speed = 5, className = '' }) => {
-    const animationDuration = `${speed}s`;
 
-    return (
-        <div
-            className={`shiny-text ${disabled ? 'disabled' : ''} ${className}`}
-            style={{ animationDuration }}
-        >
-            {text}
-        </div>
-    );
-};
 
-export default ShinyText;
->>>>>>> 0217e78f
